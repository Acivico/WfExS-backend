--- conflicted
+++ resolved
@@ -44,45 +44,6 @@
 WORKFLOW_ENGINE_CLASSES = [NextflowWorkflowEngine, CWLWorkflowEngine]
 
 
-<<<<<<< HEAD
-=======
-class WFException(Exception):
-    pass
-
-
-def fetchClassicURL(remote_file, cachedFilename, secContext=None) -> None:
-    """
-    Method to fetch contents from http, https and ftp
-
-    :param remote_file:
-    :param cachedFilename:
-    :param secContext:
-    """
-    try:
-        if isinstance(secContext, dict):
-            username = secContext.get('username')
-            password = secContext.get('password')
-            if username is not None:
-                if password is None:
-                    password = ''
-
-                # Time to set up user and password in URL
-                parsedInputURL = parse.urlparse(remote_file)
-
-                netloc = parse.quote(username, safe='') + ':' + parse.quote(password,
-                                                                            safe='') + '@' + parsedInputURL.hostname
-                if parsedInputURL.port is not None:
-                    netloc += ':' + str(parsedInputURL.port)
-
-                # Now the credentials are properly set up
-                remote_file = parse.urlunparse((parsedInputURL.scheme, netloc, parsedInputURL.path,
-                                                parsedInputURL.params, parsedInputURL.query, parsedInputURL.fragment))
-        with request.urlopen(remote_file) as url_response, open(cachedFilename, 'wb') as download_file:
-            shutil.copyfileobj(url_response, download_file)
-    except Exception as e:
-        raise WFException("Cannot download content from {} to {}: {}".format(remote_file, cachedFilename, e))
-
->>>>>>> 420db2e9
 
 class WF:
     """
